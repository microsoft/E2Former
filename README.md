<<<<<<< HEAD
# EScAIP: Efficiently Scaled Attention Interatomic Potential

This repository contains the official implementation of the [Efficiently Scaled Attention Interatomic Potential (NeurIPS 2024)](https://openreview.net/forum?id=Y4mBaZu4vy).

> Scaling has been a critical factor in improving model performance and generalization across various fields of machine learning.
It involves how a model’s performance changes with increases in model size or input data, as well as how efficiently computational resources are utilized to support this growth.
Despite successes in scaling other types of machine learning models, the study of scaling in Neural Network Interatomic Potentials (NNIPs) remains limited. NNIPs act as surrogate models for ab initio quantum mechanical calculations, predicting the energy and forces between atoms in molecules and materials based on atomic configurations. The dominant paradigm in this field is to incorporate numerous physical domain constraints into the model, such as symmetry constraints like rotational equivariance. We contend that these increasingly complex domain constraints inhibit the scaling ability of NNIPs, and such strategies are likely to cause model performance to plateau in the long run. In this work, we take an alternative approach and start by systematically studying NNIP scaling properties and strategies. Our findings indicate that scaling the model through attention mechanisms is both efficient and improves model expressivity. These insights motivate us to develop an NNIP architecture designed for scalability: the Efficiently Scaled Attention Interatomic Potential (EScAIP).
EScAIP leverages a novel multi-head self-attention formulation within graph neural networks, applying attention at the neighbor-level representations.
Implemented with highly-optimized attention GPU kernels, EScAIP achieves substantial gains in efficiency---at least 10x speed up in inference time, 5x less in memory usage---compared to existing NNIP models. EScAIP also achieves state-of-the-art performance on a wide range of datasets including catalysts (OC20 and OC22), molecules (SPICE), and materials (MPTrj).
We emphasize that our approach should be thought of as a philosophy rather than a specific model, representing a proof-of-concept towards developing general-purpose NNIPs that achieve better expressivity through scaling, and continue to scale efficiently with increased computational resources and training data.

**Current notes, Nov 2024**: the model is being transitioned to the "hydra" configuration (from FairChem) and so is still under active development. All pre-trained models and checkpoints from the paper will be made public soon once this is done.

## Install

Step 1: Install mamba solver for conda (optional)

```bash
conda install mamba -n base -c conda-forge
```

Step 2: Install the dependencies

```bash
mamba env create -f env.yml
conda activate escaip
```

Step 3: Install FairChem core package

```bash
git submodule update --init --recursive
pip install -e fairchem/packages/fairchem-core
```

Step 4: Install the pre-commit (if you want to contribute)

```bash
pre-commit install
```

## Train

Use `main.py` to train the models. Th usage is similar to FairChem (refer to the [FairChem documentation](https://fair-chem.github.io/core/model_training.html) for more details):

Single GPU training:

```bash
python main.py --mode train --config-yml {CONFIG} --run-dir {RUNDIR} --timestamp-id {TIMESTAMP} --checkpoint {CHECKPOINT}
```

Use `start_exp.py` to start a run in the background:

```bash
python start_exp.py --config-yml {CONFIG} --cvd {GPU NUM} --run-dir {RUNDIR} --timestamp-id {TIMESTAMP} --checkpoint {CHECKPOINT}
```

Multi-GPU training (same device):

```bash
torchrun --standalone --nproc_per_node={N} main.py --distributed --num-gpus {N} {...}
```

For distributed training on NERSC, refer to the [NERSC distributed training with submitit](NERSC_dist_train.md).

## Simulation

Use `simulate.py` to simulate the models. It requires to install the MDSim package:

```bash
pip install -e MDsim
```

A separate config file is needed for the simulation. Some example configs can be found in `configs/s2ef/MD22/datasets/{DATASET}/simulation.yml`.

```bash
python simulate.py --simulation_config_yml {SIMULATION CONFIG} --model_dir {CHECKPOINT DIR} --model_config_yml {MODEL CONFIG}--identifier {IDENTIFIER}
```

### Example Usage

For example, to simulate on MD22 DHA split:

```bash
python simulate.py --simulation_config_yml configs/s2ef/MD22/datasets/DHA/simulation.yml --model_dir checkpoints/MD22_DHA/ --model_config_yml configs/s2ef/MD22/EScAIP/DHA.yml --identifier test_simulation
```

After the simulation, the results can be found in the checkpoint directory under the `identifier` folder. Use `scripts/analyze_rollouts_md17_22.py` to analyze the results:

```bash
PYTHONPATH=./ python scripts/analyze_rollouts_md17_22.py --md_dir checkpoints/MD22_DHA/md_sim_test_simulation --gt_traj /data/md22/md22_AT-AT.npz --xlim 25
```

Refer to the [MDSim repo](https://github.com/kyonofx/MDsim) for more details.


## Model Architecture

Refer to the [model architecture](model_architecture.md) for more details. A detailed description of model configurations can be found [here](configs/example_config_EScAIP.yml).

Some notes on the configs:
- The model uses `torch.compile` to compile the model for better performance. [But it's not supporting second order gradient.](https://github.com/pytorch/pytorch/issues/91469) So to use gradient energy, it has to be disabled.
    - The implicit batch needs to be padded to use `torch.compile`. The size is controlled by `max_num_nodes_per_batch`.
- The attention kernels are selected by `atten_name`, which has 4 options:
    - `math`: the default attention by pytorch, supports all datatypes and second order gradient.
    - `memory_efficient`: the memory efficient kernel by pytorch, supports fp32 and fp16, but no second order gradient.
    - `flash`: the flash attention kernel by pytorch, supports only fp16, no second order gradient.
- The `use_fp16_backbone` will turn the graph attention backbone to fp16, and the output head will still be fp32. For now, we're opting to use AutoMixedPrecision instead, as it's more stable.

## Pretrained Models

We will release the pretrained models in the paper soon (after the model transition is fanalized).

## Citation

If you find this work useful, please consider citing the following:

```
@inproceedings{
qu2024the,
title={The Importance of Being Scalable: Improving the Speed and Accuracy of Neural Network Interatomic Potentials Across Chemical Domains},
author={Eric Qu and Aditi S. Krishnapriyan},
booktitle={The Thirty-eighth Annual Conference on Neural Information Processing Systems},
year={2024},
url={https://openreview.net/forum?id=Y4mBaZu4vy}
}
```
=======
# Project

> This repo has been populated by an initial template to help get you started. Please
> make sure to update the content to build a great experience for community-building.

As the maintainer of this project, please make a few updates:

- Improving this README.MD file to provide a great experience
- Updating SUPPORT.MD with content about this project's support experience
- Understanding the security reporting process in SECURITY.MD
- Remove this section from the README

## Contributing

This project welcomes contributions and suggestions.  Most contributions require you to agree to a
Contributor License Agreement (CLA) declaring that you have the right to, and actually do, grant us
the rights to use your contribution. For details, visit https://cla.opensource.microsoft.com.

When you submit a pull request, a CLA bot will automatically determine whether you need to provide
a CLA and decorate the PR appropriately (e.g., status check, comment). Simply follow the instructions
provided by the bot. You will only need to do this once across all repos using our CLA.

This project has adopted the [Microsoft Open Source Code of Conduct](https://opensource.microsoft.com/codeofconduct/).
For more information see the [Code of Conduct FAQ](https://opensource.microsoft.com/codeofconduct/faq/) or
contact [opencode@microsoft.com](mailto:opencode@microsoft.com) with any additional questions or comments.

## Trademarks

This project may contain trademarks or logos for projects, products, or services. Authorized use of Microsoft 
trademarks or logos is subject to and must follow 
[Microsoft's Trademark & Brand Guidelines](https://www.microsoft.com/en-us/legal/intellectualproperty/trademarks/usage/general).
Use of Microsoft trademarks or logos in modified versions of this project must not cause confusion or imply Microsoft sponsorship.
Any use of third-party trademarks or logos are subject to those third-party's policies.
>>>>>>> d565ae53
<|MERGE_RESOLUTION|>--- conflicted
+++ resolved
@@ -1,132 +1,3 @@
-<<<<<<< HEAD
-# EScAIP: Efficiently Scaled Attention Interatomic Potential
-
-This repository contains the official implementation of the [Efficiently Scaled Attention Interatomic Potential (NeurIPS 2024)](https://openreview.net/forum?id=Y4mBaZu4vy).
-
-> Scaling has been a critical factor in improving model performance and generalization across various fields of machine learning.
-It involves how a model’s performance changes with increases in model size or input data, as well as how efficiently computational resources are utilized to support this growth.
-Despite successes in scaling other types of machine learning models, the study of scaling in Neural Network Interatomic Potentials (NNIPs) remains limited. NNIPs act as surrogate models for ab initio quantum mechanical calculations, predicting the energy and forces between atoms in molecules and materials based on atomic configurations. The dominant paradigm in this field is to incorporate numerous physical domain constraints into the model, such as symmetry constraints like rotational equivariance. We contend that these increasingly complex domain constraints inhibit the scaling ability of NNIPs, and such strategies are likely to cause model performance to plateau in the long run. In this work, we take an alternative approach and start by systematically studying NNIP scaling properties and strategies. Our findings indicate that scaling the model through attention mechanisms is both efficient and improves model expressivity. These insights motivate us to develop an NNIP architecture designed for scalability: the Efficiently Scaled Attention Interatomic Potential (EScAIP).
-EScAIP leverages a novel multi-head self-attention formulation within graph neural networks, applying attention at the neighbor-level representations.
-Implemented with highly-optimized attention GPU kernels, EScAIP achieves substantial gains in efficiency---at least 10x speed up in inference time, 5x less in memory usage---compared to existing NNIP models. EScAIP also achieves state-of-the-art performance on a wide range of datasets including catalysts (OC20 and OC22), molecules (SPICE), and materials (MPTrj).
-We emphasize that our approach should be thought of as a philosophy rather than a specific model, representing a proof-of-concept towards developing general-purpose NNIPs that achieve better expressivity through scaling, and continue to scale efficiently with increased computational resources and training data.
-
-**Current notes, Nov 2024**: the model is being transitioned to the "hydra" configuration (from FairChem) and so is still under active development. All pre-trained models and checkpoints from the paper will be made public soon once this is done.
-
-## Install
-
-Step 1: Install mamba solver for conda (optional)
-
-```bash
-conda install mamba -n base -c conda-forge
-```
-
-Step 2: Install the dependencies
-
-```bash
-mamba env create -f env.yml
-conda activate escaip
-```
-
-Step 3: Install FairChem core package
-
-```bash
-git submodule update --init --recursive
-pip install -e fairchem/packages/fairchem-core
-```
-
-Step 4: Install the pre-commit (if you want to contribute)
-
-```bash
-pre-commit install
-```
-
-## Train
-
-Use `main.py` to train the models. Th usage is similar to FairChem (refer to the [FairChem documentation](https://fair-chem.github.io/core/model_training.html) for more details):
-
-Single GPU training:
-
-```bash
-python main.py --mode train --config-yml {CONFIG} --run-dir {RUNDIR} --timestamp-id {TIMESTAMP} --checkpoint {CHECKPOINT}
-```
-
-Use `start_exp.py` to start a run in the background:
-
-```bash
-python start_exp.py --config-yml {CONFIG} --cvd {GPU NUM} --run-dir {RUNDIR} --timestamp-id {TIMESTAMP} --checkpoint {CHECKPOINT}
-```
-
-Multi-GPU training (same device):
-
-```bash
-torchrun --standalone --nproc_per_node={N} main.py --distributed --num-gpus {N} {...}
-```
-
-For distributed training on NERSC, refer to the [NERSC distributed training with submitit](NERSC_dist_train.md).
-
-## Simulation
-
-Use `simulate.py` to simulate the models. It requires to install the MDSim package:
-
-```bash
-pip install -e MDsim
-```
-
-A separate config file is needed for the simulation. Some example configs can be found in `configs/s2ef/MD22/datasets/{DATASET}/simulation.yml`.
-
-```bash
-python simulate.py --simulation_config_yml {SIMULATION CONFIG} --model_dir {CHECKPOINT DIR} --model_config_yml {MODEL CONFIG}--identifier {IDENTIFIER}
-```
-
-### Example Usage
-
-For example, to simulate on MD22 DHA split:
-
-```bash
-python simulate.py --simulation_config_yml configs/s2ef/MD22/datasets/DHA/simulation.yml --model_dir checkpoints/MD22_DHA/ --model_config_yml configs/s2ef/MD22/EScAIP/DHA.yml --identifier test_simulation
-```
-
-After the simulation, the results can be found in the checkpoint directory under the `identifier` folder. Use `scripts/analyze_rollouts_md17_22.py` to analyze the results:
-
-```bash
-PYTHONPATH=./ python scripts/analyze_rollouts_md17_22.py --md_dir checkpoints/MD22_DHA/md_sim_test_simulation --gt_traj /data/md22/md22_AT-AT.npz --xlim 25
-```
-
-Refer to the [MDSim repo](https://github.com/kyonofx/MDsim) for more details.
-
-
-## Model Architecture
-
-Refer to the [model architecture](model_architecture.md) for more details. A detailed description of model configurations can be found [here](configs/example_config_EScAIP.yml).
-
-Some notes on the configs:
-- The model uses `torch.compile` to compile the model for better performance. [But it's not supporting second order gradient.](https://github.com/pytorch/pytorch/issues/91469) So to use gradient energy, it has to be disabled.
-    - The implicit batch needs to be padded to use `torch.compile`. The size is controlled by `max_num_nodes_per_batch`.
-- The attention kernels are selected by `atten_name`, which has 4 options:
-    - `math`: the default attention by pytorch, supports all datatypes and second order gradient.
-    - `memory_efficient`: the memory efficient kernel by pytorch, supports fp32 and fp16, but no second order gradient.
-    - `flash`: the flash attention kernel by pytorch, supports only fp16, no second order gradient.
-- The `use_fp16_backbone` will turn the graph attention backbone to fp16, and the output head will still be fp32. For now, we're opting to use AutoMixedPrecision instead, as it's more stable.
-
-## Pretrained Models
-
-We will release the pretrained models in the paper soon (after the model transition is fanalized).
-
-## Citation
-
-If you find this work useful, please consider citing the following:
-
-```
-@inproceedings{
-qu2024the,
-title={The Importance of Being Scalable: Improving the Speed and Accuracy of Neural Network Interatomic Potentials Across Chemical Domains},
-author={Eric Qu and Aditi S. Krishnapriyan},
-booktitle={The Thirty-eighth Annual Conference on Neural Information Processing Systems},
-year={2024},
-url={https://openreview.net/forum?id=Y4mBaZu4vy}
-}
-```
-=======
 # Project
 
 > This repo has been populated by an initial template to help get you started. Please
@@ -159,5 +30,4 @@
 trademarks or logos is subject to and must follow 
 [Microsoft's Trademark & Brand Guidelines](https://www.microsoft.com/en-us/legal/intellectualproperty/trademarks/usage/general).
 Use of Microsoft trademarks or logos in modified versions of this project must not cause confusion or imply Microsoft sponsorship.
-Any use of third-party trademarks or logos are subject to those third-party's policies.
->>>>>>> d565ae53
+Any use of third-party trademarks or logos are subject to those third-party's policies.